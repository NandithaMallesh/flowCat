--- conflicted
+++ resolved
@@ -1,840 +1,830 @@
-# MIT License
-#
-# Copyright (c) 2018 Chris Gorman
-#
-# Permission is hereby granted, free of charge, to any person obtaining a copy
-# of this software and associated documentation files (the "Software"), to deal
-# in the Software without restriction, including without limitation the rights
-# to use, copy, modify, merge, publish, distribute, sublicense, and/or sell
-# copies of the Software, and to permit persons to whom the Software is
-# furnished to do so, subject to the following conditions:
-#
-# The above copyright notice and this permission notice shall be included in
-# all copies or substantial portions of the Software.
-#
-# THE SOFTWARE IS PROVIDED "AS IS", WITHOUT WARRANTY OF ANY KIND, EXPRESS OR
-# IMPLIED, INCLUDING BUT NOT LIMITED TO THE WARRANTIES OF MERCHANTABILITY,
-# FITNESS FOR A PARTICULAR PURPOSE AND NONINFRINGEMENT. IN NO EVENT SHALL THE
-# AUTHORS OR COPYRIGHT HOLDERS BE LIABLE FOR ANY CLAIM, DAMAGES OR OTHER
-# LIABILITY, WHETHER IN AN ACTION OF CONTRACT, TORT OR OTHERWISE, ARISING FROM,
-# OUT OF OR IN CONNECTION WITH THE SOFTWARE OR THE USE OR OTHER DEALINGS IN THE
-# SOFTWARE.
-# =================================================================================
-import logging
-from pathlib import Path
-
-import numpy as np
-import pandas as pd
-from sklearn.base import BaseEstimator, TransformerMixin
-
-import tensorflow as tf
-from tensorflow.python.client import device_lib
-
-__author__ = "Chris Gorman"
-__email__ = "chris@cgorman.net"
-
-"""
-Modified from code by Chris Gorman.
-
-Adapted from code by Sachin Joglekar
-https://codesachin.wordpress.com/2015/11/28/self-organizing-maps-with-googles-tensorflow/
-"""
-
-LOGGER = logging.getLogger(__name__)
-
-
-def create_batched_generator(data_generator, batch_size):
-    def batch_generator():
-        buf = []
-        cache = []
-
-        for i, data in enumerate(data_generator()):
-            if i % batch_size == 0 and buf:
-                concat = np.concatenate(buf, axis=0)
-                yield concat
-                cache.append(concat)
-                buf = []
-
-            buf.append(data)
-
-        if buf:
-            concat = np.concatenate(buf, axis=0)
-            cache.append(concat)
-
-        while True:
-            for concat in cache:
-                yield concat
-
-    return batch_generator
-
-
-
-class TFSom:
-    """Tensorflow Model of a self-organizing map, without assumptions about
-    usage.
-    2-D rectangular grid planar Self-Organizing Map with Gaussian neighbourhood
-    function.
-    """
-
-    def __init__(
-            self,
-            m, n,
-            dim,
-            max_epochs=10,
-            batch_size=1,
-            initial_radius=None,
-            initial_learning_rate=0.1,
-            std_coeff=0.5,
-            softmax_activity=False,
-            output_sensitivity=-1.0,
-            reference=None,
-            initialization_method="sample",
-            model_name="Self-Organizing-Map",
-            checkpoint_dir=None,
-            summary_dir=None
-    ):
-        """
-        Initialize a self-organizing map on the tensorflow graph
-        :param m: Number of rows of neurons
-        :param n: Number of columns of neurons
-        :param max_epochs: Number of epochs to train for
-        :param batch_size: Number of input vectors to train on at a time
-        :param initial_radius: Starting value of the neighborhood radius -
-                defaults to max(m, n) / 2.0
-        :param initial_learning_rate: The starting learning rate of the SOM.
-                Decreases linearly w/r/t `max_epochs`
-        :param graph: The tensorflow graph to build the network on
-        :param std_coeff: Coefficient of the standard deviation of the
-                neighborhood function
-        :param model_name: The name that will be given to the checkpoint files
-        :param softmax_activity: If `True` the activity will be softmaxed to
-                form a probability distribution
-        :param output_sensitivity: The constant controlling the width of the
-                activity gaussian. See the Jupyter Notebook
-                for an explanation.
-        :param initialization_method: method used to initialize the som nodes.
-        Choices are either random number initialization or sample based
-        initialization.
-        """
-
-        self._m = abs(int(m))
-        self._n = abs(int(n))
-        self._dim = abs(int(dim))
-
-        if initial_radius is None:
-            self._initial_radius = max(m, n) / 2.0
-        else:
-            self._initial_radius = float(initial_radius)
-
-        # optional reference data that will be used as initial weights or for
-        # random sampling as initial node weights
-        self._reference = reference
-
-        self._max_epochs = abs(int(max_epochs))
-        self._batch_size = abs(int(batch_size))
-        self._std_coeff = abs(float(std_coeff))
-        self._softmax_activity = bool(softmax_activity)
-        self._model_name = str(model_name)
-
-        if output_sensitivity > 0:
-            output_sensitivity *= -1
-        elif output_sensitivity == 0:
-            output_sensitivity = -1
-
-        # The activity equation is kind of long so I'm naming this c for
-        # brevity
-        self._c = float(output_sensitivity)
-
-        self._initialization_method = initialization_method
-
-        self._trained = False
-
-        # always run with the maximum number of gpus
-        # limit to the first gpu at first
-        self._gpus = [
-            d.name for d in device_lib.list_local_devices()
-            if d.device_type == "GPU"
-        ]
-
-        # Initialized later, just declaring up here for neatness and to avoid
-        # warnings
-        self._iter_input = None
-        self._weights = None
-        self._location_vects = None
-        self._input = None
-        self._epoch = None
-        self._training_op = None
-        self._centroid_grid = None
-        self._locations = None
-        self._activity_op = None
-        self._activity_merged = None
-
-        # prediction variables
-        self._invar = None
-        self._prediction_input = None
-        self._squared_distances = None
-        self._prediction_output = None
-        self._prediction_distance = None
-        self._transform_output = None
-
-        # checkpoint & save
-        self._checkpoint_dir = checkpoint_dir
-        self._saver = None
-        self._summary_list = list()
-        self._summary_dir = summary_dir
-
-        # optional for alternative initialization
-        self._init_samples = None
-
-        # This will be the collection of summaries for this subgraph. Add new
-        # summaries to it and pass it to merge()
-        self._input_tensor = None
-
-        self._graph = tf.Graph()
-
-        self._sess = tf.Session(
-            graph=self._graph,
-            config=tf.ConfigProto(
-                allow_soft_placement=True,
-                log_device_placement=False,
-            )
-        )
-
-        # Initialize the summary writer after the session has been initialized
-
-        self.writer = tf.summary.FileWriter(str(Path.cwd() / self._summary_dir / 'train'), self._sess.graph)
-
-        self._initial_learning_rate = initial_learning_rate
-
-
-    def save(self, location):
-        """Save the current model into the specified location."""
-        tf.saved_model.simple_save(
-            self._sess, location,
-            inputs={
-                "indata": self._invar
-            },
-            outputs={
-                "mapping": self._prediction_output,
-                "histogram": self._transform_output,
-            },
-        )
-
-<<<<<<< HEAD
-=======
-    def _save_checkpoint(self, global_step):
-        """Save a checkpoint file"""
-
-        if self._saver is None:
-            # Create the saver object
-            self._saver = tf.train.Saver()
-        if self._checkpoint_dir is not None:
-            output_name = Path.cwr() / (self._checkpoint_dir) / self._model_name
-            self._saver.save(self._sess, output_name, global_step=global_step)
-
-    def _neuron_locations(self):
-        """ Maps an absolute neuron index to a 2d vector for calculating the
-        neighborhood function """
-        for i in range(self._m):
-            for j in range(self._n):
-                yield np.array([i, j])
-
->>>>>>> 22fc33a9
-    def _initialize_tf_graph(self):
-        """ Initialize the SOM on the TensorFlow graph
-
-        In multi-gpu mode it will duplicate the model across the GPUs and use
-        the CPU to calculate the final weight updates.
-        """
-        # ensure that input has been provided before initialization
-        assert self._input_tensor is not None, "Load input before initializing"
-
-        with self._graph.as_default(), \
-                tf.variable_scope(tf.get_variable_scope()), \
-                tf.device('/cpu:0'):
-            # This list will contain the handles to the numerator and
-            # denominator tensors for each of the towers
-            tower_updates = list()
-            # This is used by all of the towers and needs to be fed to the
-            # graph, so let's put it here
-            with tf.name_scope('Iteration'):
-                self._iter_input = tf.placeholder("float", [], name="iter")
-
-            # always use the first gpu
-            if self._gpus:
-                with tf.device(self._gpus[0]), tf.name_scope('Tower_0'):
-                    # Create the model on this tower and add the
-                    # (numerator, denominator) tensors to the list
-                    tower_updates.append(self._tower_som())
-                    tf.get_variable_scope().reuse_variables()
-
-                    # Put the activity op on the last GPU
-                    self._activity_op = self._make_activity_op(
-                        self._input_tensor
-                    )
-            else:
-                # Running CPU only
-                with tf.name_scope("Tower_0"):
-                    tower_updates.append(self._tower_som())
-                    tf.get_variable_scope().reuse_variables()
-                    self._activity_op = self._make_activity_op(
-                        self._input_tensor
-                    )
-
-            with tf.name_scope("Weight_Update"):
-                # Get the outputs
-                numerators, denominators = zip(*tower_updates)
-                # Add them up
-                numerators = tf.reduce_sum(tf.stack(numerators), axis=0)
-                denominators = tf.reduce_sum(tf.stack(denominators), axis=0)
-                # Divide them
-                new_weights = tf.divide(numerators, denominators)
-                # Assign them
-                self._training_op = tf.assign(self._weights, new_weights)
-
-        # use autoplacement until we know how to parallelize across
-        # multiple gpus
-        with self._graph.as_default():
-            self._prediction_variables()
-
-    def _prediction_variables(self):
-        """Create prediction ops"""
-        with tf.name_scope("Prediction"):
-            self._invar = tf.placeholder(tf.float32)
-            dataset = tf.data.Dataset.from_tensors(self._invar)
-
-            self._prediction_input = dataset.make_initializable_iterator()
-
-            # Get the index of the minimum distance for each input item,
-            # shape will be [batch_size],
-            self._squared_distances = tf.reduce_sum(
-                tf.pow(tf.subtract(
-                    tf.expand_dims(self._weights, axis=0),
-                    tf.expand_dims(self._prediction_input.get_next(), axis=1)
-                ), 2), 2
-            )
-            self._prediction_output = tf.argmin(
-                self._squared_distances, axis=1
-            )
-
-            # get the minimum distance for each event
-            self._prediction_distance = tf.sqrt(tf.reduce_min(
-                self._squared_distances, axis=1
-            ))
-
-            # Summarize values across columns to get the absolute number
-            # of assigned events for each node
-            self._transform_output = tf.reduce_sum(tf.one_hot(
-                self._prediction_output, self._m * self._n
-            ), 0)
-
-    def _tower_som(self):
-        """ Build a single SOM tower on the TensorFlow graph """
-        # Randomly initialized weights for all neurons, stored together
-        # as a matrix Variable of shape [num_neurons, input_dims]
-        with tf.name_scope('Weights'):
-            # Each tower will get its own copy of the weights variable. Since
-            # the towers are constructed sequentially, the handle to the
-            # Tensors will be different for each tower even if we reference
-            # "self"
-            if self._initialization_method == "random":
-                initializer = tf.random_uniform_initializer(maxval=1023)
-                shape = [self._m * self._n, self._dim]
-            elif self._initialization_method in ["sample", "reference"]:
-                initializer = self._init_samples
-                shape = None
-            else:
-                raise TypeError("Initialization method not supported.")
-
-            self._weights = tf.get_variable(
-                name='weights',
-                shape=shape,
-                initializer=initializer
-            )
-
-            with tf.name_scope('summaries'):
-                # All summary ops are added to a list and then the merge() function is called at the end of
-                # this method
-                mean = tf.reduce_mean(self._weights)
-                self._summary_list.append(tf.summary.scalar('mean', mean))
-                with tf.name_scope('stdev'):
-                    stdev = tf.sqrt(tf.reduce_mean(tf.squared_difference(self._weights, mean)))
-                self._summary_list.append(tf.summary.scalar('stdev', stdev))
-                self._summary_list.append(tf.summary.scalar('max', tf.reduce_max(self._weights)))
-                self._summary_list.append(tf.summary.scalar('min', tf.reduce_min(self._weights)))
-                self._summary_list.append(tf.summary.histogram('histogram', self._weights))
-
-
-        # Matrix of size [m*n, 2] for SOM grid locations of neurons.
-        # Maps an index to an (x,y) coordinate of a neuron in the map for
-        # calculating the neighborhood distance
-        self._location_vects = tf.constant(np.array(
-            [[i, j] for i in range(self._m) for j in range(self._n)]
-        ), name='Location_Vectors')
-
-        with tf.name_scope('Input'):
-            self._input = tf.identity(self._input_tensor)
-
-        with tf.name_scope('Epoch'):
-            self._epoch = tf.placeholder("float", [], name="iter")
-
-        # Start by computing the best matching units / winning units for each
-        # input vector in the batch.
-        # Basically calculates the Euclidean distance between every neuron's
-        # weight vector and the inputs, and returns the index of the neurons
-        # which give the least value
-        # Since we are doing batch processing of the input, we need to
-        # calculate a BMU for each of the individual inputs in the batch. Will
-        # have the shape [batch_size]
-
-        # Oh also any time we call expand_dims it's almost always so we can
-        # make TF broadcast stuff properly
-        with tf.name_scope('BMU_Indices'):
-            # Distance between weights and the input vector
-            # Note we are reducing along 2nd axis so we end up with a tensor of
-            # [batch_size, num_neurons] corresponding to the distance between a
-            # particular input and each neuron in the map
-            # Also note we are getting the squared distance because there's no
-            # point calling sqrt or tf.norm if we're just doing a strict
-            # comparison
-            squared_distance = tf.reduce_sum(
-                tf.pow(tf.subtract(tf.expand_dims(self._weights, axis=0),
-                                   tf.expand_dims(self._input, axis=1)), 2), 2)
-
-            # Get the index of the minimum distance for each input item, shape
-            # will be [batch_size],
-            bmu_indices = tf.argmin(squared_distance, axis=1)
-
-        # This will extract the location of the BMU in the map for each input
-        # based on the BMU's indices
-        with tf.name_scope('BMU_Locations'):
-            # Using tf.gather we can use `bmu_indices` to index the location
-            # vectors directly
-            bmu_locs = tf.reshape(
-                tf.gather(self._location_vects, bmu_indices), [-1, 2]
-            )
-
-        with tf.name_scope('Learning_Rate'):
-            # With each epoch, the initial sigma value decreases linearly
-            radius = tf.subtract(
-                self._initial_radius,
-                tf.multiply(
-                    self._epoch,
-                    tf.divide(
-                        tf.cast(
-                            tf.subtract(self._initial_radius, 1), tf.float32
-                        ),
-                        tf.cast(
-                            tf.subtract(self._max_epochs, 1), tf.float32
-                        )
-                    )
-                )
-            )
-
-            alpha = tf.subtract(
-                self._initial_learning_rate,
-                tf.multiply(
-                    self._epoch,
-                    tf.divide(
-                        tf.cast(
-                            tf.subtract(self._initial_learning_rate, 1),
-                            tf.float32
-                        ),
-                        tf.cast(
-                            tf.subtract(self._max_epochs, 1),
-                            tf.float32
-                        )
-                    )
-                )
-            )
-
-            # Construct the op that will generate a matrix with learning rates
-            # for all neurons and all inputs, based on iteration number and
-            # location to BMU
-
-            # Start by getting the squared difference between each BMU location
-            # and every other unit in the map bmu_locs is [batch_size, 2], i.e.
-            # the coordinates of the BMU for each input vector.
-            # location vects shape should be [1, num_neurons, 2]
-            # bmu_locs should be [batch_size, 1, 2]
-            # Output needs to be [batch_size, num_neurons], i.e. a row vector
-            # of distances for each input item
-            bmu_distance_squares = tf.reduce_sum(tf.pow(tf.subtract(
-                tf.expand_dims(self._location_vects, axis=0),
-                tf.expand_dims(bmu_locs, axis=1)), 2), 2)
-
-            # Using the distances between each BMU, construct the Gaussian
-            # neighborhood function.
-            # Basically, neurons which are close to the winner will move more
-            # than those further away.  The radius tensor decreases the width
-            # of the Gaussian over time, so early in training more neurons will
-            # be affected by the winner and by the end of training only the
-            # winner will move.
-            # This tensor will be of shape [batch_size, num_neurons] as well
-            # and will be the value multiplied to each neuron based on its
-            # distance from the BMU for each input vector
-            neighbourhood_func = tf.exp(
-                tf.divide(
-                    tf.negative(
-                        tf.cast(bmu_distance_squares, "float32")
-                    ),
-                    tf.multiply(
-                        tf.square(tf.multiply(radius, self._std_coeff)), 2
-                    )
-                )
-            )
-
-            # Finally multiply by the learning rate to decrease overall neuron
-            # movement over time
-            learning_rate_op = tf.multiply(neighbourhood_func, alpha)
-
-        # The batch formula for SOMs multiplies a neuron's neighborhood by all
-        # of the input vectors in the batch, then divides that by just the sum
-        # of the neighborhood function for each of the inputs.
-        # We are writing this in a way that performs that operation for each of
-        # the neurons in the map.
-        with tf.name_scope('Update_Weights'):
-            # The numerator needs to be shaped [num_neurons, dimensions] to
-            # represent the new weights for each of the neurons. At this point,
-            # the learning rate tensor will be shaped [batch_size, neurons].
-            # The end result is that, for each neuron in the network, we use
-            # the learning rate between it and each of the input vectors, to
-            # calculate a new set of weights.
-            numerator = tf.reduce_sum(
-                tf.multiply(
-                    tf.expand_dims(learning_rate_op, axis=-1),
-                    tf.expand_dims(self._input, axis=1)
-                ), axis=0
-            )
-
-            # The denominator is just the sum of the neighborhood functions for
-            # each neuron, so we get the sum along axis 1 giving us an output
-            # shape of [num_neurons]. We then expand the dims so we can
-            # broadcast for the division op. Again we transpose the learning
-            # rate tensor so it's [num_neurons, batch_size] representing the
-            # learning rate of each neuron for each input vector
-            denominator = tf.expand_dims(
-                tf.reduce_sum(learning_rate_op, axis=0) + float(1e-12),
-                axis=-1
-            )
-
-        # We only really care about summaries from one of the tower SOMs, so
-        # assign the merge op to the last tower we make. Otherwise there's way
-        # too many on Tensorboard.
-        self._merged = tf.summary.merge(self._summary_list)
-
-        # With multi-gpu training we collect the results and do the weight
-        # assignment on the CPU
-        return numerator, denominator
-
-    def _make_activity_op(self, input_tensor):
-        """ Creates the op for calculating the activity of a SOM
-        :param input_tensor: A tensor to calculate the activity of. Must be of
-                shape `[batch_size, dim]` where `dim` is the dimensionality of
-                the SOM's weights.
-        :return A handle to the newly created activity op:
-        """
-        with self._graph.as_default():
-            with tf.name_scope("Activity"):
-                # This constant controls the width of the gaussian.
-                # The closer to 0 it is, the wider it is.
-                c = tf.constant(self._c, dtype="float32")
-                # Get the euclidean distance between each neuron and the input
-                # vectors
-                dist = tf.norm(tf.subtract(
-                    tf.expand_dims(self._weights, axis=0),
-                    tf.expand_dims(input_tensor, axis=1)
-                ), name="Distance")  # [batch_size, neurons]
-
-                # Calculate the Gaussian of the activity. Units with distances
-                # closer to 0 will have activities closer to 1.
-                activity = tf.exp(
-                    tf.multiply(tf.pow(dist, 2), c), name="Gaussian"
-                )
-
-                # Convert the activity into a softmax probability distribution
-                if self._softmax_activity:
-                    activity = tf.divide(
-                        tf.exp(activity),
-                        tf.expand_dims(
-                            tf.reduce_sum(tf.exp(activity), axis=1),
-                            axis=-1
-                        ),
-                        name="Softmax"
-                    )
-
-                return tf.identity(activity, name="Output")
-
-    def train(self, data_generator, num_inputs, step_offset=0, tensorboard = False):
-        """ Train the network on the data provided by the input tensor.
-        :param num_inputs: The total number of inputs in the data-set. Used to
-                            determine batches per epoch
-        :param step_offset: The offset for the global step variable so I don't
-                            accidentally overwrite my summaries
-        """
-
-        # Build the TensorFlow dataset pipeline per the standard tutorial.
-        if self._trained:
-            LOGGER.warning("Model is already trained.")
-
-        batched_generator = create_batched_generator(
-            data_generator, self._batch_size
-        )
-
-        # initialize the input fitting dataset
-        # the fitting input tensor is directly integrated into the
-        # graph, which is why graph creation is postponed until fitting,
-        # when we know the actual data of our input
-        with self._graph.as_default():
-            dataset = tf.data.Dataset.from_generator(
-                data_generator, tf.float32
-            )
-
-            if self._initialization_method == "sample":
-                samples = self._reference.values[np.random.choice(
-                    self._reference.shape[0], self._m * self._n, replace=False
-                ), :]
-                self._init_samples = tf.convert_to_tensor(
-                    samples, dtype=tf.float32
-                )
-            # load initial weights from given reference weights
-            elif self._initialization_method == "reference":
-                self._init_samples = tf.convert_to_tensor(
-                    self._reference.values, dtype=tf.float32
-                )
-
-            dataset = dataset.repeat()
-            # dataset = dataset.batch(self._batch_size)
-            self._input_tensor = dataset.make_one_shot_iterator().get_next()
-
-            # Create the ops and put them on the graph
-            self._initialize_tf_graph()
-
-            init_op = tf.global_variables_initializer()
-            self._sess.run([init_op])
-
-        # Divide by num_gpus to avoid accidentally training on the same data a
-        # bunch of times
-        batches_per_epoch = int(
-            num_inputs / self._batch_size / max(len(self._gpus), 1) + 0.5
-        )
-
-        total_batches = batches_per_epoch * self._max_epochs
-        global_step = step_offset
-
-
-
-        LOGGER.info("Training self-organizing Map")
-        for epoch in range(self._max_epochs):
-            LOGGER.info("Epoch: %d/%d", epoch, self._max_epochs)
-
-            # if the tensorboard flag has been provided (for outputting the summaries)
-            if tensorboard:
-                run_options = tf.RunOptions(trace_level=tf.RunOptions.FULL_TRACE)
-                run_metadata = tf.RunMetadata()
-
-            for batch in range(batches_per_epoch):
-                current_batch = batch + (batches_per_epoch * epoch)
-                global_step = current_batch + step_offset
-                percent_complete = current_batch / total_batches
-                LOGGER.debug(
-                    "\tBatch %d/%d - %.2f%% complete",
-                    batch,
-                    batches_per_epoch,
-                    percent_complete * 100
-                )
-
-                # if recording summaries; initialize a run while recording, save after batch is done
-                if tensorboard:
-                    summary, _, _, = self._sess.run([self._merged, self._training_op,
-                                                     self._activity_op],
-                                                    feed_dict={self._epoch: epoch},
-                                                    options=run_options,
-                                                    run_metadata=run_metadata)
-
-                # run plain run if not, save checkpoint regardless
-                else:
-                    self._sess.run(
-                        self._training_op,
-                        feed_dict={self._epoch: epoch}
-                    )
-
-            # save the summary if it has been tracked
-            if tensorboard:
-
-                writer.add_run_metadata(run_metadata, "step_{}".format(global_step))
-                writer.add_summary(summary, global_step)
-
-            # save checkpoint after the batch
-
-            self._save_checkpoint(global_step)
-
-        self._trained = True
-        return self
-
-    @property
-    def output_weights(self):
-        """
-        :return: The weights of the trained SOM as a NumPy array, or `None`
-                    if the SOM hasn't been trained
-        """
-        if self._trained:
-            return np.array(self._sess.run(self._weights))
-
-        return None
-
-    @property
-    def prediction_input(self):
-        """Get the prediction input."""
-        return self._prediction_input
-
-    @prediction_input.setter
-    def prediction_input(self, value):
-        self._sess.run(
-            self._prediction_input.initializer, feed_dict={self._invar: value}
-        )
-
-    def map_to_nodes(self, data):
-        """Map data to the closest node in the map."""
-        self.prediction_input = data
-        results = []
-        while True:
-            try:
-                res = self._sess.run(
-                    self._prediction_output
-                )
-                results.append(res)
-            except tf.errors.OutOfRangeError:
-                break
-        return np.concatenate(results)
-
-    def map_to_histogram_distribution(self, data, relative=True):
-        """Map input data to the distribution across the SOM map.
-        Either return absolute values for each node or relative distribution
-        across the dataset.
-
-        :param data: Pandas dataframe or np.matrix
-        :param relative: Output relative distribution instead of absolute.
-
-        :return: Array of m x n length, eg number of mapped events for each
-                    node.
-        """
-        self.prediction_input = data
-        results = np.zeros(self._m * self._n)
-        while True:
-            try:
-                res = self._sess.run(
-                    self._transform_output
-                )
-                results += res
-            except tf.errors.OutOfRangeError:
-                break
-
-        if relative:
-            results = results / np.sum(results)
-        return results
-
-    def distance_to_map(self, data):
-        """Return the summed loss of the current case."""
-        self.prediction_input = data
-
-        # run in batches to get the result
-        results = []
-        while True:
-            try:
-                res = self._sess.run(
-                    self._prediction_distance
-                )
-                results.append(res)
-            except tf.errors.OutOfRangeError:
-                break
-
-        distance = np.concatenate(results)
-
-        avg_distance = np.average(distance)
-        # median_distance = np.median(distance)
-        return avg_distance
-
-
-class SelfOrganizingMap(BaseEstimator, TransformerMixin):
-    """SOM abstraction for usage as a scikit learn transformer."""
-
-    def __init__(self, *args, **kwargs):
-        """Expose a subset of tested parameters for external tuning."""
-        self._model = TFSom(*args, **kwargs)
-        self._columns = None
-
-    @property
-    def weights(self):
-        """Return the list of weights."""
-        weight_df = pd.DataFrame(
-            self._model.output_weights, columns=self._columns
-        )
-        return weight_df
-
-    @classmethod
-    def load(cls, path):
-        """Load configuration and state from saved configuration."""
-        pass
-
-    def save(self, path):
-        """Save inner model and add some additional metadata to be saved."""
-        self._model.save(path)
-
-    def fit(self, data, *_):
-        """Fit the data using a matrix containing the data. The input
-        can be either a numpy matrix or a pandas dataframe."""
-        self._model.train(data)
-        # self._columns = data.columns
-        return self
-
-    def predict(self, data):
-        """Predict cluster center for each event in the given data.
-        :param data: Input data in tensorflow object.
-        :return: List of cluster centers for each event.
-        """
-        return self._model.map_to_nodes(data)
-
-    def transform(self, data):
-        """Transform data of individual events to histogram of events per
-        cluster center.
-        """
-        return self._model.map_to_histogram_distribution(data)
-
-
-class SOMNodes(BaseEstimator, TransformerMixin):
-    """
-    Create SOM from input data and transform into the weights
-    for each SOM-Node, effectively reducing the data to num_nodes x channels
-    dimensions.
-    """
-
-    def __init__(self, counts=False, *args, **kwargs):
-        self._args = args
-        self._kwargs = kwargs
-
-        self._model = None
-        self._counts = counts
-        self.history = []
-
-    def fit(self, X, *_):
-        """Always retrain model, if fit is called."""
-        self._model = TFSom(*self._args, **self._kwargs)
-
-        def genx():
-            yield X
-
-        self._model.train(genx, num_inputs=1)
-        return self
-
-    def predict(self, X, *_):
-        return self._model.map_to_nodes(X)
-
-    def transform(self, X, *_):
-        weights = pd.DataFrame(
-            self._model.output_weights, columns=X.columns
-        )
-        if self._counts:
-            weights["counts"] = self._model.map_to_histogram_distribution(
-                X, relative=False).tolist()
-        return weights
+# MIT License
+#
+# Copyright (c) 2018 Chris Gorman
+#
+# Permission is hereby granted, free of charge, to any person obtaining a copy
+# of this software and associated documentation files (the "Software"), to deal
+# in the Software without restriction, including without limitation the rights
+# to use, copy, modify, merge, publish, distribute, sublicense, and/or sell
+# copies of the Software, and to permit persons to whom the Software is
+# furnished to do so, subject to the following conditions:
+#
+# The above copyright notice and this permission notice shall be included in
+# all copies or substantial portions of the Software.
+#
+# THE SOFTWARE IS PROVIDED "AS IS", WITHOUT WARRANTY OF ANY KIND, EXPRESS OR
+# IMPLIED, INCLUDING BUT NOT LIMITED TO THE WARRANTIES OF MERCHANTABILITY,
+# FITNESS FOR A PARTICULAR PURPOSE AND NONINFRINGEMENT. IN NO EVENT SHALL THE
+# AUTHORS OR COPYRIGHT HOLDERS BE LIABLE FOR ANY CLAIM, DAMAGES OR OTHER
+# LIABILITY, WHETHER IN AN ACTION OF CONTRACT, TORT OR OTHERWISE, ARISING FROM,
+# OUT OF OR IN CONNECTION WITH THE SOFTWARE OR THE USE OR OTHER DEALINGS IN THE
+# SOFTWARE.
+# =================================================================================
+import logging
+from pathlib import Path
+
+import numpy as np
+import pandas as pd
+from sklearn.base import BaseEstimator, TransformerMixin
+
+import tensorflow as tf
+from tensorflow.python.client import device_lib
+
+__author__ = "Chris Gorman"
+__email__ = "chris@cgorman.net"
+
+"""
+Modified from code by Chris Gorman.
+
+Adapted from code by Sachin Joglekar
+https://codesachin.wordpress.com/2015/11/28/self-organizing-maps-with-googles-tensorflow/
+"""
+
+LOGGER = logging.getLogger(__name__)
+
+
+def create_batched_generator(data_generator, batch_size):
+    def batch_generator():
+        buf = []
+        cache = []
+
+        for i, data in enumerate(data_generator()):
+            if i % batch_size == 0 and buf:
+                concat = np.concatenate(buf, axis=0)
+                yield concat
+                cache.append(concat)
+                buf = []
+
+            buf.append(data)
+
+        if buf:
+            concat = np.concatenate(buf, axis=0)
+            cache.append(concat)
+
+        while True:
+            for concat in cache:
+                yield concat
+
+    return batch_generator
+
+
+
+class TFSom:
+    """Tensorflow Model of a self-organizing map, without assumptions about
+    usage.
+    2-D rectangular grid planar Self-Organizing Map with Gaussian neighbourhood
+    function.
+    """
+
+    def __init__(
+            self,
+            m, n,
+            dim,
+            max_epochs=10,
+            batch_size=1,
+            initial_radius=None,
+            initial_learning_rate=0.1,
+            std_coeff=0.5,
+            softmax_activity=False,
+            output_sensitivity=-1.0,
+            reference=None,
+            initialization_method="sample",
+            model_name="Self-Organizing-Map",
+            checkpoint_dir=None,
+            summary_dir=None
+    ):
+        """
+        Initialize a self-organizing map on the tensorflow graph
+        :param m: Number of rows of neurons
+        :param n: Number of columns of neurons
+        :param max_epochs: Number of epochs to train for
+        :param batch_size: Number of input vectors to train on at a time
+        :param initial_radius: Starting value of the neighborhood radius -
+                defaults to max(m, n) / 2.0
+        :param initial_learning_rate: The starting learning rate of the SOM.
+                Decreases linearly w/r/t `max_epochs`
+        :param graph: The tensorflow graph to build the network on
+        :param std_coeff: Coefficient of the standard deviation of the
+                neighborhood function
+        :param model_name: The name that will be given to the checkpoint files
+        :param softmax_activity: If `True` the activity will be softmaxed to
+                form a probability distribution
+        :param output_sensitivity: The constant controlling the width of the
+                activity gaussian. See the Jupyter Notebook
+                for an explanation.
+        :param initialization_method: method used to initialize the som nodes.
+        Choices are either random number initialization or sample based
+        initialization.
+        """
+
+        self._m = abs(int(m))
+        self._n = abs(int(n))
+        self._dim = abs(int(dim))
+
+        if initial_radius is None:
+            self._initial_radius = max(m, n) / 2.0
+        else:
+            self._initial_radius = float(initial_radius)
+
+        # optional reference data that will be used as initial weights or for
+        # random sampling as initial node weights
+        self._reference = reference
+
+        self._max_epochs = abs(int(max_epochs))
+        self._batch_size = abs(int(batch_size))
+        self._std_coeff = abs(float(std_coeff))
+        self._softmax_activity = bool(softmax_activity)
+        self._model_name = str(model_name)
+
+        if output_sensitivity > 0:
+            output_sensitivity *= -1
+        elif output_sensitivity == 0:
+            output_sensitivity = -1
+
+        # The activity equation is kind of long so I'm naming this c for
+        # brevity
+        self._c = float(output_sensitivity)
+
+        self._initialization_method = initialization_method
+
+        self._trained = False
+
+        # always run with the maximum number of gpus
+        # limit to the first gpu at first
+        self._gpus = [
+            d.name for d in device_lib.list_local_devices()
+            if d.device_type == "GPU"
+        ]
+
+        # Initialized later, just declaring up here for neatness and to avoid
+        # warnings
+        self._iter_input = None
+        self._weights = None
+        self._location_vects = None
+        self._input = None
+        self._epoch = None
+        self._training_op = None
+        self._centroid_grid = None
+        self._locations = None
+        self._activity_op = None
+        self._activity_merged = None
+
+        # prediction variables
+        self._invar = None
+        self._prediction_input = None
+        self._squared_distances = None
+        self._prediction_output = None
+        self._prediction_distance = None
+        self._transform_output = None
+
+        # checkpoint & save
+        self._checkpoint_dir = checkpoint_dir
+        self._saver = None
+        self._summary_list = list()
+        self._summary_dir = summary_dir
+
+        # optional for alternative initialization
+        self._init_samples = None
+
+        # This will be the collection of summaries for this subgraph. Add new
+        # summaries to it and pass it to merge()
+        self._input_tensor = None
+
+        self._graph = tf.Graph()
+
+        self._sess = tf.Session(
+            graph=self._graph,
+            config=tf.ConfigProto(
+                allow_soft_placement=True,
+                log_device_placement=False,
+            )
+        )
+
+        # Initialize the summary writer after the session has been initialized
+
+        self.writer = tf.summary.FileWriter(str(Path.cwd() / self._summary_dir / 'train'), self._sess.graph)
+
+        self._initial_learning_rate = initial_learning_rate
+
+
+    def save(self, location):
+        """Save the current model into the specified location."""
+        tf.saved_model.simple_save(
+            self._sess, location,
+            inputs={
+                "indata": self._invar
+            },
+            outputs={
+                "mapping": self._prediction_output,
+                "histogram": self._transform_output,
+            },
+        )
+
+    def _save_checkpoint(self, global_step):
+        """Save a checkpoint file"""
+
+        if self._saver is None:
+            # Create the saver object
+            self._saver = tf.train.Saver()
+        if self._checkpoint_dir is not None:
+            output_name = Path.cwr() / (self._checkpoint_dir) / self._model_name
+            self._saver.save(self._sess, output_name, global_step=global_step)
+
+    def _initialize_tf_graph(self):
+        """ Initialize the SOM on the TensorFlow graph
+
+        In multi-gpu mode it will duplicate the model across the GPUs and use
+        the CPU to calculate the final weight updates.
+        """
+        # ensure that input has been provided before initialization
+        assert self._input_tensor is not None, "Load input before initializing"
+
+        with self._graph.as_default(), \
+                tf.variable_scope(tf.get_variable_scope()), \
+                tf.device('/cpu:0'):
+            # This list will contain the handles to the numerator and
+            # denominator tensors for each of the towers
+            tower_updates = list()
+            # This is used by all of the towers and needs to be fed to the
+            # graph, so let's put it here
+            with tf.name_scope('Iteration'):
+                self._iter_input = tf.placeholder("float", [], name="iter")
+
+            # always use the first gpu
+            if self._gpus:
+                with tf.device(self._gpus[0]), tf.name_scope('Tower_0'):
+                    # Create the model on this tower and add the
+                    # (numerator, denominator) tensors to the list
+                    tower_updates.append(self._tower_som())
+                    tf.get_variable_scope().reuse_variables()
+
+                    # Put the activity op on the last GPU
+                    self._activity_op = self._make_activity_op(
+                        self._input_tensor
+                    )
+            else:
+                # Running CPU only
+                with tf.name_scope("Tower_0"):
+                    tower_updates.append(self._tower_som())
+                    tf.get_variable_scope().reuse_variables()
+                    self._activity_op = self._make_activity_op(
+                        self._input_tensor
+                    )
+
+            with tf.name_scope("Weight_Update"):
+                # Get the outputs
+                numerators, denominators = zip(*tower_updates)
+                # Add them up
+                numerators = tf.reduce_sum(tf.stack(numerators), axis=0)
+                denominators = tf.reduce_sum(tf.stack(denominators), axis=0)
+                # Divide them
+                new_weights = tf.divide(numerators, denominators)
+                # Assign them
+                self._training_op = tf.assign(self._weights, new_weights)
+
+        # use autoplacement until we know how to parallelize across
+        # multiple gpus
+        with self._graph.as_default():
+            self._prediction_variables()
+
+    def _prediction_variables(self):
+        """Create prediction ops"""
+        with tf.name_scope("Prediction"):
+            self._invar = tf.placeholder(tf.float32)
+            dataset = tf.data.Dataset.from_tensors(self._invar)
+
+            self._prediction_input = dataset.make_initializable_iterator()
+
+            # Get the index of the minimum distance for each input item,
+            # shape will be [batch_size],
+            self._squared_distances = tf.reduce_sum(
+                tf.pow(tf.subtract(
+                    tf.expand_dims(self._weights, axis=0),
+                    tf.expand_dims(self._prediction_input.get_next(), axis=1)
+                ), 2), 2
+            )
+            self._prediction_output = tf.argmin(
+                self._squared_distances, axis=1
+            )
+
+            # get the minimum distance for each event
+            self._prediction_distance = tf.sqrt(tf.reduce_min(
+                self._squared_distances, axis=1
+            ))
+
+            # Summarize values across columns to get the absolute number
+            # of assigned events for each node
+            self._transform_output = tf.reduce_sum(tf.one_hot(
+                self._prediction_output, self._m * self._n
+            ), 0)
+
+    def _tower_som(self):
+        """ Build a single SOM tower on the TensorFlow graph """
+        # Randomly initialized weights for all neurons, stored together
+        # as a matrix Variable of shape [num_neurons, input_dims]
+        with tf.name_scope('Weights'):
+            # Each tower will get its own copy of the weights variable. Since
+            # the towers are constructed sequentially, the handle to the
+            # Tensors will be different for each tower even if we reference
+            # "self"
+            if self._initialization_method == "random":
+                initializer = tf.random_uniform_initializer(maxval=1023)
+                shape = [self._m * self._n, self._dim]
+            elif self._initialization_method in ["sample", "reference"]:
+                initializer = self._init_samples
+                shape = None
+            else:
+                raise TypeError("Initialization method not supported.")
+
+            self._weights = tf.get_variable(
+                name='weights',
+                shape=shape,
+                initializer=initializer
+            )
+
+            with tf.name_scope('summaries'):
+                # All summary ops are added to a list and then the merge() function is called at the end of
+                # this method
+                mean = tf.reduce_mean(self._weights)
+                self._summary_list.append(tf.summary.scalar('mean', mean))
+                with tf.name_scope('stdev'):
+                    stdev = tf.sqrt(tf.reduce_mean(tf.squared_difference(self._weights, mean)))
+                self._summary_list.append(tf.summary.scalar('stdev', stdev))
+                self._summary_list.append(tf.summary.scalar('max', tf.reduce_max(self._weights)))
+                self._summary_list.append(tf.summary.scalar('min', tf.reduce_min(self._weights)))
+                self._summary_list.append(tf.summary.histogram('histogram', self._weights))
+
+
+        # Matrix of size [m*n, 2] for SOM grid locations of neurons.
+        # Maps an index to an (x,y) coordinate of a neuron in the map for
+        # calculating the neighborhood distance
+        self._location_vects = tf.constant(np.array(
+            [[i, j] for i in range(self._m) for j in range(self._n)]
+        ), name='Location_Vectors')
+
+        with tf.name_scope('Input'):
+            self._input = tf.identity(self._input_tensor)
+
+        with tf.name_scope('Epoch'):
+            self._epoch = tf.placeholder("float", [], name="iter")
+
+        # Start by computing the best matching units / winning units for each
+        # input vector in the batch.
+        # Basically calculates the Euclidean distance between every neuron's
+        # weight vector and the inputs, and returns the index of the neurons
+        # which give the least value
+        # Since we are doing batch processing of the input, we need to
+        # calculate a BMU for each of the individual inputs in the batch. Will
+        # have the shape [batch_size]
+
+        # Oh also any time we call expand_dims it's almost always so we can
+        # make TF broadcast stuff properly
+        with tf.name_scope('BMU_Indices'):
+            # Distance between weights and the input vector
+            # Note we are reducing along 2nd axis so we end up with a tensor of
+            # [batch_size, num_neurons] corresponding to the distance between a
+            # particular input and each neuron in the map
+            # Also note we are getting the squared distance because there's no
+            # point calling sqrt or tf.norm if we're just doing a strict
+            # comparison
+            squared_distance = tf.reduce_sum(
+                tf.pow(tf.subtract(tf.expand_dims(self._weights, axis=0),
+                                   tf.expand_dims(self._input, axis=1)), 2), 2)
+
+            # Get the index of the minimum distance for each input item, shape
+            # will be [batch_size],
+            bmu_indices = tf.argmin(squared_distance, axis=1)
+
+        # This will extract the location of the BMU in the map for each input
+        # based on the BMU's indices
+        with tf.name_scope('BMU_Locations'):
+            # Using tf.gather we can use `bmu_indices` to index the location
+            # vectors directly
+            bmu_locs = tf.reshape(
+                tf.gather(self._location_vects, bmu_indices), [-1, 2]
+            )
+
+        with tf.name_scope('Learning_Rate'):
+            # With each epoch, the initial sigma value decreases linearly
+            radius = tf.subtract(
+                self._initial_radius,
+                tf.multiply(
+                    self._epoch,
+                    tf.divide(
+                        tf.cast(
+                            tf.subtract(self._initial_radius, 1), tf.float32
+                        ),
+                        tf.cast(
+                            tf.subtract(self._max_epochs, 1), tf.float32
+                        )
+                    )
+                )
+            )
+
+            alpha = tf.subtract(
+                self._initial_learning_rate,
+                tf.multiply(
+                    self._epoch,
+                    tf.divide(
+                        tf.cast(
+                            tf.subtract(self._initial_learning_rate, 1),
+                            tf.float32
+                        ),
+                        tf.cast(
+                            tf.subtract(self._max_epochs, 1),
+                            tf.float32
+                        )
+                    )
+                )
+            )
+
+            # Construct the op that will generate a matrix with learning rates
+            # for all neurons and all inputs, based on iteration number and
+            # location to BMU
+
+            # Start by getting the squared difference between each BMU location
+            # and every other unit in the map bmu_locs is [batch_size, 2], i.e.
+            # the coordinates of the BMU for each input vector.
+            # location vects shape should be [1, num_neurons, 2]
+            # bmu_locs should be [batch_size, 1, 2]
+            # Output needs to be [batch_size, num_neurons], i.e. a row vector
+            # of distances for each input item
+            bmu_distance_squares = tf.reduce_sum(tf.pow(tf.subtract(
+                tf.expand_dims(self._location_vects, axis=0),
+                tf.expand_dims(bmu_locs, axis=1)), 2), 2)
+
+            # Using the distances between each BMU, construct the Gaussian
+            # neighborhood function.
+            # Basically, neurons which are close to the winner will move more
+            # than those further away.  The radius tensor decreases the width
+            # of the Gaussian over time, so early in training more neurons will
+            # be affected by the winner and by the end of training only the
+            # winner will move.
+            # This tensor will be of shape [batch_size, num_neurons] as well
+            # and will be the value multiplied to each neuron based on its
+            # distance from the BMU for each input vector
+            neighbourhood_func = tf.exp(
+                tf.divide(
+                    tf.negative(
+                        tf.cast(bmu_distance_squares, "float32")
+                    ),
+                    tf.multiply(
+                        tf.square(tf.multiply(radius, self._std_coeff)), 2
+                    )
+                )
+            )
+
+            # Finally multiply by the learning rate to decrease overall neuron
+            # movement over time
+            learning_rate_op = tf.multiply(neighbourhood_func, alpha)
+
+        # The batch formula for SOMs multiplies a neuron's neighborhood by all
+        # of the input vectors in the batch, then divides that by just the sum
+        # of the neighborhood function for each of the inputs.
+        # We are writing this in a way that performs that operation for each of
+        # the neurons in the map.
+        with tf.name_scope('Update_Weights'):
+            # The numerator needs to be shaped [num_neurons, dimensions] to
+            # represent the new weights for each of the neurons. At this point,
+            # the learning rate tensor will be shaped [batch_size, neurons].
+            # The end result is that, for each neuron in the network, we use
+            # the learning rate between it and each of the input vectors, to
+            # calculate a new set of weights.
+            numerator = tf.reduce_sum(
+                tf.multiply(
+                    tf.expand_dims(learning_rate_op, axis=-1),
+                    tf.expand_dims(self._input, axis=1)
+                ), axis=0
+            )
+
+            # The denominator is just the sum of the neighborhood functions for
+            # each neuron, so we get the sum along axis 1 giving us an output
+            # shape of [num_neurons]. We then expand the dims so we can
+            # broadcast for the division op. Again we transpose the learning
+            # rate tensor so it's [num_neurons, batch_size] representing the
+            # learning rate of each neuron for each input vector
+            denominator = tf.expand_dims(
+                tf.reduce_sum(learning_rate_op, axis=0) + float(1e-12),
+                axis=-1
+            )
+
+        # We only really care about summaries from one of the tower SOMs, so
+        # assign the merge op to the last tower we make. Otherwise there's way
+        # too many on Tensorboard.
+        self._merged = tf.summary.merge(self._summary_list)
+
+        # With multi-gpu training we collect the results and do the weight
+        # assignment on the CPU
+        return numerator, denominator
+
+    def _make_activity_op(self, input_tensor):
+        """ Creates the op for calculating the activity of a SOM
+        :param input_tensor: A tensor to calculate the activity of. Must be of
+                shape `[batch_size, dim]` where `dim` is the dimensionality of
+                the SOM's weights.
+        :return A handle to the newly created activity op:
+        """
+        with self._graph.as_default():
+            with tf.name_scope("Activity"):
+                # This constant controls the width of the gaussian.
+                # The closer to 0 it is, the wider it is.
+                c = tf.constant(self._c, dtype="float32")
+                # Get the euclidean distance between each neuron and the input
+                # vectors
+                dist = tf.norm(tf.subtract(
+                    tf.expand_dims(self._weights, axis=0),
+                    tf.expand_dims(input_tensor, axis=1)
+                ), name="Distance")  # [batch_size, neurons]
+
+                # Calculate the Gaussian of the activity. Units with distances
+                # closer to 0 will have activities closer to 1.
+                activity = tf.exp(
+                    tf.multiply(tf.pow(dist, 2), c), name="Gaussian"
+                )
+
+                # Convert the activity into a softmax probability distribution
+                if self._softmax_activity:
+                    activity = tf.divide(
+                        tf.exp(activity),
+                        tf.expand_dims(
+                            tf.reduce_sum(tf.exp(activity), axis=1),
+                            axis=-1
+                        ),
+                        name="Softmax"
+                    )
+
+                return tf.identity(activity, name="Output")
+
+    def train(self, data_generator, num_inputs, step_offset=0, tensorboard = False):
+        """ Train the network on the data provided by the input tensor.
+        :param num_inputs: The total number of inputs in the data-set. Used to
+                            determine batches per epoch
+        :param step_offset: The offset for the global step variable so I don't
+                            accidentally overwrite my summaries
+        """
+
+        # Build the TensorFlow dataset pipeline per the standard tutorial.
+        if self._trained:
+            LOGGER.warning("Model is already trained.")
+
+        batched_generator = create_batched_generator(
+            data_generator, self._batch_size
+        )
+
+        # initialize the input fitting dataset
+        # the fitting input tensor is directly integrated into the
+        # graph, which is why graph creation is postponed until fitting,
+        # when we know the actual data of our input
+        with self._graph.as_default():
+            dataset = tf.data.Dataset.from_generator(
+                data_generator, tf.float32
+            )
+
+            if self._initialization_method == "sample":
+                samples = self._reference.values[np.random.choice(
+                    self._reference.shape[0], self._m * self._n, replace=False
+                ), :]
+                self._init_samples = tf.convert_to_tensor(
+                    samples, dtype=tf.float32
+                )
+            # load initial weights from given reference weights
+            elif self._initialization_method == "reference":
+                self._init_samples = tf.convert_to_tensor(
+                    self._reference.values, dtype=tf.float32
+                )
+
+            dataset = dataset.repeat()
+            # dataset = dataset.batch(self._batch_size)
+            self._input_tensor = dataset.make_one_shot_iterator().get_next()
+
+            # Create the ops and put them on the graph
+            self._initialize_tf_graph()
+
+            init_op = tf.global_variables_initializer()
+            self._sess.run([init_op])
+
+        # Divide by num_gpus to avoid accidentally training on the same data a
+        # bunch of times
+        batches_per_epoch = int(
+            num_inputs / self._batch_size / max(len(self._gpus), 1) + 0.5
+        )
+
+        total_batches = batches_per_epoch * self._max_epochs
+        global_step = step_offset
+
+
+
+        LOGGER.info("Training self-organizing Map")
+        for epoch in range(self._max_epochs):
+            LOGGER.info("Epoch: %d/%d", epoch, self._max_epochs)
+
+            # if the tensorboard flag has been provided (for outputting the summaries)
+            if tensorboard:
+                run_options = tf.RunOptions(trace_level=tf.RunOptions.FULL_TRACE)
+                run_metadata = tf.RunMetadata()
+
+            for batch in range(batches_per_epoch):
+                current_batch = batch + (batches_per_epoch * epoch)
+                global_step = current_batch + step_offset
+                percent_complete = current_batch / total_batches
+                LOGGER.debug(
+                    "\tBatch %d/%d - %.2f%% complete",
+                    batch,
+                    batches_per_epoch,
+                    percent_complete * 100
+                )
+
+                # if recording summaries; initialize a run while recording, save after batch is done
+                if tensorboard:
+                    summary, _, _, = self._sess.run([self._merged, self._training_op,
+                                                     self._activity_op],
+                                                    feed_dict={self._epoch: epoch},
+                                                    options=run_options,
+                                                    run_metadata=run_metadata)
+
+                # run plain run if not, save checkpoint regardless
+                else:
+                    self._sess.run(
+                        self._training_op,
+                        feed_dict={self._epoch: epoch}
+                    )
+
+            # save the summary if it has been tracked
+            if tensorboard:
+
+                writer.add_run_metadata(run_metadata, "step_{}".format(global_step))
+                writer.add_summary(summary, global_step)
+
+            # save checkpoint after the batch
+
+            self._save_checkpoint(global_step)
+
+        self._trained = True
+        return self
+
+    @property
+    def output_weights(self):
+        """
+        :return: The weights of the trained SOM as a NumPy array, or `None`
+                    if the SOM hasn't been trained
+        """
+        if self._trained:
+            return np.array(self._sess.run(self._weights))
+
+        return None
+
+    @property
+    def prediction_input(self):
+        """Get the prediction input."""
+        return self._prediction_input
+
+    @prediction_input.setter
+    def prediction_input(self, value):
+        self._sess.run(
+            self._prediction_input.initializer, feed_dict={self._invar: value}
+        )
+
+    def map_to_nodes(self, data):
+        """Map data to the closest node in the map."""
+        self.prediction_input = data
+        results = []
+        while True:
+            try:
+                res = self._sess.run(
+                    self._prediction_output
+                )
+                results.append(res)
+            except tf.errors.OutOfRangeError:
+                break
+        return np.concatenate(results)
+
+    def map_to_histogram_distribution(self, data, relative=True):
+        """Map input data to the distribution across the SOM map.
+        Either return absolute values for each node or relative distribution
+        across the dataset.
+
+        :param data: Pandas dataframe or np.matrix
+        :param relative: Output relative distribution instead of absolute.
+
+        :return: Array of m x n length, eg number of mapped events for each
+                    node.
+        """
+        self.prediction_input = data
+        results = np.zeros(self._m * self._n)
+        while True:
+            try:
+                res = self._sess.run(
+                    self._transform_output
+                )
+                results += res
+            except tf.errors.OutOfRangeError:
+                break
+
+        if relative:
+            results = results / np.sum(results)
+        return results
+
+    def distance_to_map(self, data):
+        """Return the summed loss of the current case."""
+        self.prediction_input = data
+
+        # run in batches to get the result
+        results = []
+        while True:
+            try:
+                res = self._sess.run(
+                    self._prediction_distance
+                )
+                results.append(res)
+            except tf.errors.OutOfRangeError:
+                break
+
+        distance = np.concatenate(results)
+
+        avg_distance = np.average(distance)
+        # median_distance = np.median(distance)
+        return avg_distance
+
+
+class SelfOrganizingMap(BaseEstimator, TransformerMixin):
+    """SOM abstraction for usage as a scikit learn transformer."""
+
+    def __init__(self, *args, **kwargs):
+        """Expose a subset of tested parameters for external tuning."""
+        self._model = TFSom(*args, **kwargs)
+        self._columns = None
+
+    @property
+    def weights(self):
+        """Return the list of weights."""
+        weight_df = pd.DataFrame(
+            self._model.output_weights, columns=self._columns
+        )
+        return weight_df
+
+    @classmethod
+    def load(cls, path):
+        """Load configuration and state from saved configuration."""
+        pass
+
+    def save(self, path):
+        """Save inner model and add some additional metadata to be saved."""
+        self._model.save(path)
+
+    def fit(self, data, *_):
+        """Fit the data using a matrix containing the data. The input
+        can be either a numpy matrix or a pandas dataframe."""
+        self._model.train(data)
+        # self._columns = data.columns
+        return self
+
+    def predict(self, data):
+        """Predict cluster center for each event in the given data.
+        :param data: Input data in tensorflow object.
+        :return: List of cluster centers for each event.
+        """
+        return self._model.map_to_nodes(data)
+
+    def transform(self, data):
+        """Transform data of individual events to histogram of events per
+        cluster center.
+        """
+        return self._model.map_to_histogram_distribution(data)
+
+
+class SOMNodes(BaseEstimator, TransformerMixin):
+    """
+    Create SOM from input data and transform into the weights
+    for each SOM-Node, effectively reducing the data to num_nodes x channels
+    dimensions.
+    """
+
+    def __init__(self, counts=False, *args, **kwargs):
+        self._args = args
+        self._kwargs = kwargs
+
+        self._model = None
+        self._counts = counts
+        self.history = []
+
+    def fit(self, X, *_):
+        """Always retrain model, if fit is called."""
+        self._model = TFSom(*self._args, **self._kwargs)
+
+        def genx():
+            yield X
+
+        self._model.train(genx, num_inputs=1)
+        return self
+
+    def predict(self, X, *_):
+        return self._model.map_to_nodes(X)
+
+    def transform(self, X, *_):
+        weights = pd.DataFrame(
+            self._model.output_weights, columns=X.columns
+        )
+        if self._counts:
+            weights["counts"] = self._model.map_to_histogram_distribution(
+                X, relative=False).tolist()
+        return weights