--- conflicted
+++ resolved
@@ -348,11 +348,7 @@
         history = model.fit(
             [tr1, tr2],
             ytrain_mat,
-<<<<<<< HEAD
             epochs=100,
-=======
-            epochs=1000,
->>>>>>> f1e163b3
             batch_size=32,
             validation_split=0.2
         )
@@ -456,11 +452,7 @@
 def main():
     map_size = 32
 
-<<<<<<< HEAD
-    inputpath = pathlib.Path("mll-sommaps/sample_maps/selected5_planar_s32")
-=======
     inputpath = pathlib.Path("mll-sommaps/sample_maps/selected5_toroid_s32")
->>>>>>> f1e163b3
 
     indata = load_dataset(inputpath)
     indata = sqrt_counts(indata)
@@ -486,19 +478,12 @@
     # false classifications in the given direction.
     # (a, b) --> (a>b, b>a)
     group_weights = {
-<<<<<<< HEAD
-        ("normal", None): (2.0, 200.0),
-        ("MBL", "CLL"): (0.2, 0.2),
-        ("MZL", "LPL"): (0.2, 0.2),
-        ("MCL", "PL"): (0.2, 0.2),
-=======
         ("normal", None): (10.0, 100.0),
         ("MBL", "CLL"): (2, 2),
         ("MZL", "LPL"): (2, 2),
         ("MCL", "PL"): (2, 2),
         ("FL", "LPL"): (3, 5),
         ("FL", "MZL"): (3, 5),
->>>>>>> f1e163b3
     }
     weights = create_weight_matrix(group_weights, groups, base_weight=5)
 
@@ -506,20 +491,12 @@
     # tf1, tf2, y = decomposition(indata)
     # plot_transformed(plotpath, tf1, tf2, y)
     validation = "holdout"
-<<<<<<< HEAD
-    name = "single_selected_planar_s32_100ep_batchnorm_weighted"
-=======
     name = "single_selected_toroid_s32_1000ep_batchnorm_weighted_ints"
->>>>>>> f1e163b3
 
     # n_metrics, n_confusion, n_groups = classify(normdata)
     nmetrics, confusions, groups = classify_convolutional(
         indata, m=map_size, n=map_size, toroidal=False, weights=weights,
-<<<<<<< HEAD
-        kfold=False,
-=======
-        groups=groups,
->>>>>>> f1e163b3
+        kfold=False, groups=groups,
         path=f"mll-sommaps/models/{name}")
     sum_confusion = np.sum(confusions, axis=0)
 
